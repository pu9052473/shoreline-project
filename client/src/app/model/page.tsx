--- conflicted
+++ resolved
@@ -13,11 +13,8 @@
 } from "lucide-react";
 import Header from "../../components/Header";
 import Footer from "../../components/Footer";
-<<<<<<< HEAD
 import PredictionMap from "../../components/PredictionMap";
-=======
 import ShortTermSummary from "@/components/SummaryReport";
->>>>>>> 625123ed
 
 const ModelDemoPage = () => {
   const [shortTermLoading, setShortTermLoading] = useState(false);
@@ -374,9 +371,6 @@
           {results && (
             <div className="mb-16 animate-fade-in">
               <div className="bg-white rounded-2xl shadow-2xl border border-gray-100 overflow-hidden">
-<<<<<<< HEAD
-                <PredictionMap predictions={results?.data?.predictions || []} />
-=======
                 {/* Results Header */}
                 <div className="bg-gradient-to-r from-slate-900 to-slate-800 p-8 text-white flex items-center justify-between">
                   <div>
@@ -419,59 +413,8 @@
                       )}
                     </div>
                   ) : (
-                    // ✅ Long-term existing grid view
-                    <div className="grid grid-cols-1 md:grid-cols-2 lg:grid-cols-4 gap-6">
-                      {results.data.predictions.map((pred, idx) => (
-                        <div
-                          key={idx}
-                          className="rounded-xl overflow-hidden border border-gray-200 hover:shadow-lg transition-shadow duration-300"
-                        >
-                          <div className="relative h-48 overflow-hidden bg-gray-100">
-                            <img
-                              src={pred.image}
-                              alt={pred.day || pred.week}
-                              className="w-full h-full object-cover hover:scale-110 transition-transform duration-500"
-                            />
-                            <div className="absolute inset-0 bg-gradient-to-t from-black/40 to-transparent"></div>
-                          </div>
-                          <div className="p-4 bg-white">
-                            <h4 className="font-bold text-gray-900 mb-3">
-                              {pred.day || pred.week}
-                            </h4>
-                            <div className="space-y-3">
-                              <div>
-                                <div className="text-xs font-semibold text-gray-600 uppercase tracking-wider mb-1">
-                                  Erosion Rate
-                                </div>
-                                <div className="flex items-center gap-2">
-                                  <TrendingDown className="w-4 h-4 text-red-500" />
-                                  <span className="text-lg font-bold text-red-600">
-                                    {pred.erosion}m
-                                  </span>
-                                </div>
-                              </div>
-
-                              <div>
-                                <div className="text-xs font-semibold text-gray-600 uppercase tracking-wider mb-1">
-                                  Confidence
-                                </div>
-                                <div className="flex items-center gap-2">
-                                  <div className="flex-1 h-2 bg-gray-200 rounded-full overflow-hidden">
-                                    <div
-                                      className="h-full bg-gradient-to-r from-teal-500 to-blue-500 transition-all duration-500"
-                                      style={{ width: `${pred.confidence}%` }}
-                                    ></div>
-                                  </div>
-                                  <span className="text-sm font-bold text-gray-700">
-                                    {pred.confidence}%
-                                  </span>
-                                </div>
-                              </div>
-                            </div>
-                          </div>
-                        </div>
-                      ))}
-                    </div>
+                   
+                    <PredictionMap predictions={results?.data?.predictions || []} />
                   )}
                 </div>
 
@@ -491,7 +434,6 @@
                     Download Report
                   </button>
                 </div>
->>>>>>> 625123ed
               </div>
             </div>
           )}
